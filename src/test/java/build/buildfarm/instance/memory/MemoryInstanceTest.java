// Copyright 2018 The Bazel Authors. All rights reserved.
//
// Licensed under the Apache License, Version 2.0 (the "License");
// you may not use this file except in compliance with the License.
// You may obtain a copy of the License at
//
//    http://www.apache.org/licenses/LICENSE-2.0
//
// Unless required by applicable law or agreed to in writing, software
// distributed under the License is distributed on an "AS IS" BASIS,
// WITHOUT WARRANTIES OR CONDITIONS OF ANY KIND, either express or implied.
// See the License for the specific language governing permissions and
// limitations under the License.

package build.buildfarm.instance.memory;

import static build.bazel.remote.execution.v2.ExecuteOperationMetadata.Stage.CACHE_CHECK;
import static build.bazel.remote.execution.v2.ExecuteOperationMetadata.Stage.COMPLETED;
import static build.bazel.remote.execution.v2.ExecuteOperationMetadata.Stage.EXECUTING;
import static build.bazel.remote.execution.v2.ExecuteOperationMetadata.Stage.QUEUED;
import static build.bazel.remote.execution.v2.ExecuteOperationMetadata.Stage.UNKNOWN;
import static build.buildfarm.instance.AbstractServerInstance.INVALID_DIGEST;
import static com.google.common.collect.Multimaps.synchronizedSetMultimap;
import static com.google.common.truth.Truth.assertThat;
import static java.util.concurrent.Executors.newFixedThreadPool;
import static java.util.concurrent.TimeUnit.MICROSECONDS;
import static java.util.concurrent.TimeUnit.NANOSECONDS;
import static org.junit.Assert.fail;
import static org.mockito.Mockito.eq;
import static org.mockito.Mockito.mock;
import static org.mockito.Mockito.times;
import static org.mockito.Mockito.when;
import static org.mockito.Mockito.verify;

<<<<<<< HEAD
import build.bazel.remote.execution.v2.Action;
import build.bazel.remote.execution.v2.ActionResult;
=======
import build.bazel.remote.execution.v2.Command;
import build.bazel.remote.execution.v2.Digest;
>>>>>>> 83797cee
import build.bazel.remote.execution.v2.ExecuteOperationMetadata;
import build.bazel.remote.execution.v2.ExecuteOperationMetadata.Stage;
import build.buildfarm.cas.ContentAddressableStorage;
import build.buildfarm.cas.ContentAddressableStorage.Blob;
import build.buildfarm.common.DigestUtil;
import build.buildfarm.instance.OperationsMap;
import build.buildfarm.v1test.ActionCacheConfig;
import build.buildfarm.v1test.DelegateCASConfig;
import build.buildfarm.v1test.MemoryInstanceConfig;
import com.google.common.collect.ImmutableList;
import com.google.common.collect.MultimapBuilder;
import com.google.common.collect.SetMultimap;
import com.google.longrunning.Operation;
import com.google.protobuf.Any;
import com.google.protobuf.InvalidProtocolBufferException;
import com.google.protobuf.util.Durations;
import com.google.rpc.Code;
import java.util.concurrent.ExecutorService;
import java.util.concurrent.atomic.AtomicInteger;
import java.util.function.Predicate;
<<<<<<< HEAD
=======
import com.google.rpc.Code;
import com.google.rpc.Status;
import org.junit.After;
>>>>>>> 83797cee
import org.junit.Before;
import org.junit.Test;
import org.junit.runner.RunWith;
import org.junit.runners.JUnit4;
import org.mockito.Mock;
import org.mockito.MockitoAnnotations;
import org.mockito.invocation.InvocationOnMock;
import org.mockito.stubbing.Answer;

@RunWith(JUnit4.class)
public class MemoryInstanceTest {
  private final DigestUtil DIGEST_UTIL = new DigestUtil(DigestUtil.HashFunction.SHA256);
  private final Command simpleCommand = Command.newBuilder()
      .addArguments("true")
      .build();
  private final Digest simpleCommandDigest =
      DIGEST_UTIL.compute(simpleCommand);
  private final Action simpleAction = Action.newBuilder()
      .setCommandDigest(simpleCommandDigest)
      .build();
  private final Digest simpleActionDigest = DIGEST_UTIL.compute(simpleAction);

  private MemoryInstance instance;

  private OperationsMap outstandingOperations;
  private SetMultimap<String, Predicate<Operation>> watchers;
  private ExecutorService watchersThreadPool;

  @Mock
  private ContentAddressableStorage storage;

  @Before
  public void setUp() throws Exception {
    MockitoAnnotations.initMocks(this);
    outstandingOperations = new MemoryInstance.OutstandingOperations();
    watchers = synchronizedSetMultimap(
        MultimapBuilder
            .hashKeys()
            .hashSetValues(/* expectedValuesPerKey=*/ 1)
            .build());
    watchersThreadPool = newFixedThreadPool(1);
    MemoryInstanceConfig memoryInstanceConfig = MemoryInstanceConfig.newBuilder()
        .setListOperationsDefaultPageSize(1024)
        .setListOperationsMaxPageSize(16384)
        .setTreeDefaultPageSize(1024)
        .setTreeMaxPageSize(16384)
        .setOperationPollTimeout(Durations.fromSeconds(10))
        .setOperationCompletedDelay(Durations.fromSeconds(10))
        .setDefaultActionTimeout(Durations.fromSeconds(600))
        .setMaximumActionTimeout(Durations.fromSeconds(3600))
        .setActionCacheConfig(ActionCacheConfig.newBuilder()
            .setDelegateCas(DelegateCASConfig.getDefaultInstance())
            .build())
        .build();

    instance = new MemoryInstance(
        "memory",
        DIGEST_UTIL,
        memoryInstanceConfig,
        storage,
        watchers,
        watchersThreadPool,
        outstandingOperations);
  }

  @After
  public void tearDown() throws Exception {
    watchersThreadPool.shutdown();
    watchersThreadPool.awaitTermination(Long.MAX_VALUE, NANOSECONDS);
  }

  @Test
  public void listOperationsForEmptyOutstanding() {
    ImmutableList.Builder<Operation> operations = new ImmutableList.Builder<>();

    String nextToken = instance.listOperations(
        /* pageSize=*/ 1,
        /* pageToken=*/ "",
        /* filter=*/ "",
        operations);
    assertThat(nextToken).isEqualTo("");
    assertThat(operations.build()).isEmpty();
  }

  @Test
  public void listOperationsForOutstandingOperations() throws InterruptedException {
    Operation operation = Operation.newBuilder()
        .setName("test-operation")
        .build();

    outstandingOperations.put(operation.getName(), operation);

    ImmutableList.Builder<Operation> operations = new ImmutableList.Builder<>();

    String nextToken = instance.listOperations(
        /* pageSize=*/ 1,
        /* pageToken=*/ "",
        /* filter=*/ "",
        operations);
    // we should have reached the end of list
    assertThat(nextToken).isEqualTo("");
    assertThat(operations.build()).containsExactly(operation);
  }

  @Test
  public void listOperationsLimitsPages() throws InterruptedException {
    Operation testOperation1 = Operation.newBuilder()
        .setName("test-operation1")
        .build();

    Operation testOperation2 = Operation.newBuilder()
        .setName("test-operation2")
        .build();

    outstandingOperations.put(testOperation1.getName(), testOperation1);
    outstandingOperations.put(testOperation2.getName(), testOperation2);

    ImmutableList.Builder<Operation> operations = new ImmutableList.Builder<>();

    String nextToken = instance.listOperations(
        /* pageSize=*/ 1,
        /* pageToken=*/ "",
        /* filter=*/ "",
        operations);
    // we should not be at the end
    assertThat(nextToken).isNotEqualTo("");
    assertThat(operations.build().size()).isEqualTo(1);

    nextToken = instance.listOperations(
        /* pageSize=*/ 1,
        /* pageToken=*/ nextToken,
        /* filter=*/ "",
        operations);
    // we should have reached the end
    assertThat(nextToken).isEqualTo("");
    assertThat(operations.build()).containsExactly(testOperation1, testOperation2);
  }

  @Test
  public void actionCacheMissResult() {
    Action action = Action.getDefaultInstance();

    assertThat(instance.getActionResult(
        instance.getDigestUtil().computeActionKey(action))).isNull();
  }

  @Test
  public void actionCacheRetrievableByActionKey() throws InterruptedException {
    ActionResult result = ActionResult.getDefaultInstance();
    when(storage.get(instance.getDigestUtil().compute(result)))
        .thenReturn(new Blob(result.toByteString(), instance.getDigestUtil()));

    Action action = Action.getDefaultInstance();
    instance.putActionResult(
        instance.getDigestUtil().computeActionKey(action),
        result);
    assertThat(instance.getActionResult(
        instance.getDigestUtil().computeActionKey(action))).isEqualTo(result);
  }

  @Test
  public void missingOperationWatchInvertsWatcher() {
    Predicate<Operation> watcher = (Predicate<Operation>) mock(Predicate.class);
    when(watcher.test(eq(null))).thenReturn(true);
    assertThat(instance.watchOperation(
        "does-not-exist",
        watcher)).isFalse();
    verify(watcher, times(1)).test(eq(null));
  }

  @Test
  public void watchWithCompletedSignalsWatching() {
    Predicate<Operation> watcher = (Predicate<Operation>) mock(Predicate.class);
    when(watcher.test(eq(null))).thenReturn(false);
    assertThat(instance.watchOperation(
        "does-not-exist",
        watcher)).isTrue();
    verify(watcher, times(1)).test(eq(null));
  }

  @Test
  public void watchOperationAddsWatcher() throws InterruptedException {
    Operation operation = Operation.newBuilder()
        .setName("my-watched-operation")
        .build();
    outstandingOperations.put(operation.getName(), operation);

    Predicate<Operation> watcher = (o) -> true;
    assertThat(instance.watchOperation(
        operation.getName(),
        watcher)).isTrue();
    assertThat(watchers.get(operation.getName())).containsExactly(watcher);
  }

  @Test
  public void watchOpRaceLossInvertsTestOnInitial() throws InterruptedException {
    Operation operation = Operation.newBuilder()
        .setName("my-watched-operation")
        .build();
    Operation doneOperation = operation.toBuilder()
        .setDone(true)
        .build();

    // as a result of the initial verified test, change the operation to done
    Answer<Boolean> initialAnswer = new Answer<Boolean>() {
      @Override
      public Boolean answer(InvocationOnMock invocation) throws Throwable {
        outstandingOperations.put(operation.getName(), doneOperation);
        return true;
      }
    };
    Predicate<Operation> watcher = (Predicate<Operation>) mock(Predicate.class);
    when(watcher.test(eq(operation))).thenAnswer(initialAnswer);
    when(watcher.test(eq(doneOperation))).thenReturn(false);

    // set for each verification
    outstandingOperations.put(operation.getName(), operation);

    assertThat(instance.watchOperation(
        operation.getName(),
        watcher)).isTrue();
    verify(watcher, times(1)).test(eq(operation));
    verify(watcher, times(1)).test(eq(doneOperation));

    // reset test
    outstandingOperations.remove(operation.getName());

    Predicate<Operation> unfazedWatcher = (Predicate<Operation>) mock(Predicate.class);
    when(unfazedWatcher.test(eq(operation))).thenAnswer(initialAnswer);
    // unfazed watcher is not bothered by the operation's change of done
    when(unfazedWatcher.test(eq(doneOperation))).thenReturn(true);

    // set for each verification
    outstandingOperations.put(operation.getName(), operation);
    assertThat(instance.watchOperation(
        operation.getName(),
        unfazedWatcher)).isFalse();
    verify(unfazedWatcher, times(1)).test(eq(operation));
    verify(unfazedWatcher, times(1)).test(eq(doneOperation));
  }

  @Test
  public void requeueFailOnInvalid() throws InterruptedException, InvalidProtocolBufferException {
    // These new operations are invalid as they're missing content.
    Operation queuedOperation = createOperation("my-queued-operation", QUEUED);
    outstandingOperations.put(queuedOperation.getName(), queuedOperation);

    AtomicInteger code = new AtomicInteger(Code.OK.getNumber());
    watchers.put(queuedOperation.getName(), new Predicate<Operation>() {
      @Override
      public boolean test(Operation operation) {
        code.set(operation.getError().getCode());
        return false;
      }
    });

    instance.requeueOperation(queuedOperation);

    boolean done = false;
    int waits = 0;
    while (!done) {
      assertThat(waits < 10).isTrue();
      MICROSECONDS.sleep(10);
      waits++;
      synchronized (watchers) {
        if (!watchers.containsKey(queuedOperation.getName())) {
          done = true;
        }
      }
    }
    assertThat(code.get()).isEqualTo(Code.FAILED_PRECONDITION.getNumber());
  }

  @Test
  public void requeueSucceedsOnQueued() throws InterruptedException, InvalidProtocolBufferException {
    Operation queuedOperation = createOperation("my-queued-operation", QUEUED);
    outstandingOperations.put(queuedOperation.getName(), queuedOperation);

    instance.requeueOperation(queuedOperation);
  }

  @Test
  public void requeueFailureNotifiesWatchers() throws InterruptedException {
    ExecuteOperationMetadata metadata = ExecuteOperationMetadata.newBuilder()
        .setStage(QUEUED)
        .build();
    Operation queuedOperation = createOperation("my-queued-operation", metadata);
    outstandingOperations.put(queuedOperation.getName(), queuedOperation);
    Operation erroredOperation = queuedOperation.toBuilder()
        .setDone(true)
        .setMetadata(Any.pack(metadata.toBuilder()
            .setStage(COMPLETED)
            .build()))
        .setError(Status.newBuilder()
            .setCode(Code.FAILED_PRECONDITION.getNumber())
            .setMessage(INVALID_DIGEST)
            .build())
        .build();
    Predicate<Operation> watcher = mock(Predicate.class);
    when(watcher.test(eq(queuedOperation))).thenReturn(true);
    when(watcher.test(eq(erroredOperation))).thenReturn(false);
    assertThat(instance.watchOperation(queuedOperation.getName(), watcher)).isTrue();
    assertThat(instance.requeueOperation(queuedOperation)).isFalse();

    boolean done = false;
    int waits = 0;
    while (!done) {
      assertThat(waits < 10).isTrue();
      MICROSECONDS.sleep(10);
      waits++;
      synchronized (watchers) {
        if (!watchers.containsKey(queuedOperation.getName())) {
          done = true;
        }
      }
    }

    verify(watcher, times(1)).test(eq(queuedOperation));
    verify(watcher, times(1)).test(eq(erroredOperation));
  }

  private Operation createOperation(String name, ExecuteOperationMetadata metadata) {
    return Operation.newBuilder()
        .setName(name)
        .setMetadata(Any.pack(metadata))
        .build();
  }

  private Operation createOperation(String name, Stage stage) {
    return createOperation(
        name,
        ExecuteOperationMetadata.newBuilder()
            .setActionDigest(simpleActionDigest)
            .setStage(stage)
            .build());
  }

  private boolean putNovelOperation(Stage stage) throws InterruptedException {
    when(storage.get(simpleActionDigest)).thenReturn(new Blob(simpleAction.toByteString(), simpleActionDigest));
    when(storage.get(simpleCommandDigest)).thenReturn(new Blob(simpleCommand.toByteString(), simpleCommandDigest));
    return instance.putOperation(createOperation("does-not-exist", stage));
  }

  @Test
  public void novelPutUnknownOperationReturnsTrue() throws InterruptedException {
    assertThat(putNovelOperation(UNKNOWN)).isTrue();
  }

  @Test
  public void novelPutCacheCheckOperationReturnsTrue() throws InterruptedException {
    assertThat(putNovelOperation(CACHE_CHECK)).isTrue();
  }

  @Test
  public void novelPutQueuedOperationReturnsTrue() throws InterruptedException {
    assertThat(putNovelOperation(QUEUED)).isTrue();
  }

  @Test
  public void novelPutExecutingOperationReturnsFalse() throws InterruptedException {
    assertThat(putNovelOperation(EXECUTING)).isFalse();
  }

  @Test
  public void novelPutCompletedOperationReturnsTrue() throws InterruptedException {
    assertThat(putNovelOperation(COMPLETED)).isTrue();
  }
}<|MERGE_RESOLUTION|>--- conflicted
+++ resolved
@@ -20,27 +20,28 @@
 import static build.bazel.remote.execution.v2.ExecuteOperationMetadata.Stage.QUEUED;
 import static build.bazel.remote.execution.v2.ExecuteOperationMetadata.Stage.UNKNOWN;
 import static build.buildfarm.instance.AbstractServerInstance.INVALID_DIGEST;
+import static build.buildfarm.instance.AbstractServerInstance.MISSING_INPUT;
+import static build.buildfarm.instance.AbstractServerInstance.VIOLATION_TYPE_MISSING;
 import static com.google.common.collect.Multimaps.synchronizedSetMultimap;
 import static com.google.common.truth.Truth.assertThat;
 import static java.util.concurrent.Executors.newFixedThreadPool;
 import static java.util.concurrent.TimeUnit.MICROSECONDS;
 import static java.util.concurrent.TimeUnit.NANOSECONDS;
 import static org.junit.Assert.fail;
+import static org.mockito.Mockito.atLeastOnce;
 import static org.mockito.Mockito.eq;
 import static org.mockito.Mockito.mock;
 import static org.mockito.Mockito.times;
 import static org.mockito.Mockito.when;
 import static org.mockito.Mockito.verify;
 
-<<<<<<< HEAD
 import build.bazel.remote.execution.v2.Action;
 import build.bazel.remote.execution.v2.ActionResult;
-=======
 import build.bazel.remote.execution.v2.Command;
 import build.bazel.remote.execution.v2.Digest;
->>>>>>> 83797cee
 import build.bazel.remote.execution.v2.ExecuteOperationMetadata;
 import build.bazel.remote.execution.v2.ExecuteOperationMetadata.Stage;
+import build.bazel.remote.execution.v2.ExecuteResponse;
 import build.buildfarm.cas.ContentAddressableStorage;
 import build.buildfarm.cas.ContentAddressableStorage.Blob;
 import build.buildfarm.common.DigestUtil;
@@ -56,15 +57,14 @@
 import com.google.protobuf.InvalidProtocolBufferException;
 import com.google.protobuf.util.Durations;
 import com.google.rpc.Code;
+import com.google.rpc.PreconditionFailure;
+import com.google.rpc.PreconditionFailure.Violation;
 import java.util.concurrent.ExecutorService;
 import java.util.concurrent.atomic.AtomicInteger;
 import java.util.function.Predicate;
-<<<<<<< HEAD
-=======
 import com.google.rpc.Code;
 import com.google.rpc.Status;
 import org.junit.After;
->>>>>>> 83797cee
 import org.junit.Before;
 import org.junit.Test;
 import org.junit.runner.RunWith;
@@ -309,19 +309,24 @@
   @Test
   public void requeueFailOnInvalid() throws InterruptedException, InvalidProtocolBufferException {
     // These new operations are invalid as they're missing content.
-    Operation queuedOperation = createOperation("my-queued-operation", QUEUED);
+    Operation queuedOperation = createOperation("my-invalid-queued-operation", QUEUED);
     outstandingOperations.put(queuedOperation.getName(), queuedOperation);
 
     AtomicInteger code = new AtomicInteger(Code.OK.getNumber());
     watchers.put(queuedOperation.getName(), new Predicate<Operation>() {
       @Override
       public boolean test(Operation operation) {
-        code.set(operation.getError().getCode());
+        try {
+          ExecuteResponse executeResponse = operation.getResponse().unpack(ExecuteResponse.class);
+          code.set(executeResponse.getStatus().getCode());
+        } catch (InvalidProtocolBufferException e) {
+          e.printStackTrace();
+        }
         return false;
       }
     });
 
-    instance.requeueOperation(queuedOperation);
+    assertThat(instance.requeueOperation(queuedOperation)).isFalse();
 
     boolean done = false;
     int waits = 0;
@@ -340,28 +345,43 @@
 
   @Test
   public void requeueSucceedsOnQueued() throws InterruptedException, InvalidProtocolBufferException {
+    when(storage.get(simpleActionDigest)).thenReturn(new Blob(simpleAction.toByteString(), simpleActionDigest));
+    when(storage.get(simpleCommandDigest)).thenReturn(new Blob(simpleCommand.toByteString(), simpleCommandDigest));
+    when(storage.contains(simpleCommandDigest)).thenReturn(true);
+
     Operation queuedOperation = createOperation("my-queued-operation", QUEUED);
     outstandingOperations.put(queuedOperation.getName(), queuedOperation);
 
-    instance.requeueOperation(queuedOperation);
+    assertThat(instance.requeueOperation(queuedOperation)).isTrue();
+    verify(storage, atLeastOnce()).get(eq(simpleActionDigest));
+    verify(storage, atLeastOnce()).get(eq(simpleCommandDigest));
+    verify(storage, atLeastOnce()).contains(eq(simpleCommandDigest));
   }
 
   @Test
   public void requeueFailureNotifiesWatchers() throws InterruptedException {
     ExecuteOperationMetadata metadata = ExecuteOperationMetadata.newBuilder()
+        .setActionDigest(simpleActionDigest)
         .setStage(QUEUED)
         .build();
-    Operation queuedOperation = createOperation("my-queued-operation", metadata);
+    Operation queuedOperation = createOperation("my-unrequeuable-queued-operation", metadata);
     outstandingOperations.put(queuedOperation.getName(), queuedOperation);
+    ExecuteResponse executeResponse = ExecuteResponse.newBuilder()
+        .setStatus(com.google.rpc.Status.newBuilder()
+            .setCode(Code.FAILED_PRECONDITION.getNumber())
+            .addDetails(Any.pack(PreconditionFailure.newBuilder()
+                .addViolations(Violation.newBuilder()
+                    .setType(VIOLATION_TYPE_MISSING)
+                    .setSubject(MISSING_INPUT)
+                    .setDescription("Action " + DigestUtil.toString(simpleActionDigest)))
+                .build())))
+        .build();
     Operation erroredOperation = queuedOperation.toBuilder()
         .setDone(true)
         .setMetadata(Any.pack(metadata.toBuilder()
             .setStage(COMPLETED)
             .build()))
-        .setError(Status.newBuilder()
-            .setCode(Code.FAILED_PRECONDITION.getNumber())
-            .setMessage(INVALID_DIGEST)
-            .build())
+        .setResponse(Any.pack(executeResponse))
         .build();
     Predicate<Operation> watcher = mock(Predicate.class);
     when(watcher.test(eq(queuedOperation))).thenReturn(true);
